--- conflicted
+++ resolved
@@ -55,7 +55,6 @@
 
     return value_str
 
-<<<<<<< HEAD
 
 def align_employee_ids(emp_series: pd.Series, payroll_series: pd.Series):
     """Return cleaned copies of employee and payroll ID columns with identical formatting."""
@@ -79,8 +78,6 @@
 
     return emp_aligned, payroll_aligned
 
-=======
->>>>>>> b5474022
 EXCEL_EPOCH = datetime(1899, 12, 30)
 
 
@@ -231,11 +228,8 @@
         st.stop()
 
     # Normalize Employee IDs in both datasets before any filtering so formats match exactly
-<<<<<<< HEAD
     emp_df["Employee ID"], payroll_df["#Emp"] = align_employee_ids(
-=======
     emp_df["Employee ID"], payroll_df["#Emp"] = normalize_emp_id_columns(
->>>>>>> b5474022
         emp_df["Employee ID"], payroll_df["#Emp"]
     )
 
@@ -260,15 +254,12 @@
     st.dataframe(emp_window, use_container_width=True)
 
     # Use Employee IDs to filter Payroll rows
-<<<<<<< HEAD
     # Convert to Python set for membership checks, ignoring missing IDs
     emp_ids = set(filter(None, emp_window["Employee ID"].dropna().tolist()))
-=======
     emp_window["Employee ID"] = emp_window["Employee ID"].apply(clean_emp_id)
     emp_ids = set(filter(None, emp_window["Employee ID"].tolist()))
 
     payroll_df["#Emp"] = payroll_df["#Emp"].apply(clean_emp_id)
->>>>>>> b5474022
 
     payroll_filtered = payroll_df[payroll_df["#Emp"].isin(emp_ids)].copy()
 
